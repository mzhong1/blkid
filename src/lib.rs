--- conflicted
+++ resolved
@@ -11,20 +11,7 @@
 extern crate err_derive;
 extern crate libc;
 
-<<<<<<< HEAD
-use std::collections::HashMap;
-use std::error::Error as err;
-use std::ffi::{CStr, CString, IntoStringError, NulError};
-use std::fmt;
-use std::io::Error;
-use std::path::Path;
-use std::ptr;
-use std::string::FromUtf8Error;
-=======
-use std::{
-    ffi::{CStr, CString},
-};
->>>>>>> 0c235e9f
+use std::ffi::{CStr, CString};
 
 use blkid_sys::*;
 
@@ -44,359 +31,6 @@
 mod tag;
 mod topology;
 
-<<<<<<< HEAD
-fn result(val: ::libc::c_int) -> Result<(), BlkidError> {
-    match val {
-        0 => Ok(()),
-        _ => Err(BlkidError::new(format!("Blkid error {}", val))),
-    }
-}
-
-fn result_ptr_mut<T>(val: *mut T) -> Result<*mut T, BlkidError> {
-    if ptr::eq(ptr::null(), val) {
-        return Err(BlkidError::new("Blkid returned NULL".into()));
-    } else {
-        Ok(val)
-    }
-}
-
-impl BlkId {
-    pub fn new(file: &Path) -> Result<BlkId, BlkidError> {
-        let path = CString::new(file.as_os_str().to_string_lossy().as_ref())?;
-        unsafe {
-            // pub fn blkid_do_probe(pr: blkid_probe) -> ::std::os::raw::c_int;
-            // pub fn blkid_do_fullprobe(pr: blkid_probe) -> ::std::os::raw::c_int;
-            let probe = result_ptr_mut(blkid_new_probe_from_filename(path.as_ptr()))?;
-            Ok(BlkId { probe })
-        }
-    }
-    /// Calls probing functions in all enabled chains. The superblocks chain is enabled by
-    /// default. The blkid_do_probe() stores result from only one probing function.
-    /// It's necessary to call this routine in a loop to get results from all probing functions
-    /// in all chains. The probing is reset by blkid_reset_probe() or by filter functions.
-    /// This is string-based NAME=value interface only.
-    pub fn do_probe(&self) -> Result<i32, BlkidError> {
-        unsafe {
-            let ret_code = blkid_do_probe(self.probe);
-            if ret_code < 0 {
-                return Err(BlkidError::new(get_error()));
-            }
-            Ok(ret_code)
-        }
-    }
-
-    /// This function gathers probing results from all enabled chains and checks for ambivalent
-    /// results (e.g. more filesystems on the device).
-    ///
-    /// This is string-based NAME=value interface only.
-    ///
-    /// Note about suberblocks chain -- the function does not check for filesystems when a
-    /// RAID signature is detected. The function also does not check for collision between RAIDs.
-    /// The first detected RAID is returned. The function checks for collision between partition
-    /// table and RAID signature -- it's recommended to enable partitions chain together with
-    /// superblocks chain.
-    /// Returns Ok(0) on success, Ok(1) on success and nothing was detected, Ok(-2) if the probe
-    /// was ambivalent.
-    pub fn do_safe_probe(&self) -> Result<i32, BlkidError> {
-        unsafe {
-            let ret_code = blkid_do_safeprobe(self.probe);
-            if ret_code == -1 {
-                return Err(BlkidError::new(get_error()));
-            }
-            Ok(ret_code)
-        }
-    }
-
-    pub fn lookup_value(&self, name: &str) -> Result<String, BlkidError> {
-        let name = CString::new(name)?;
-        let mut data_ptr: *const ::libc::c_char = ptr::null();
-        let mut len = 0;
-        unsafe {
-            let ret_code =
-                blkid_probe_lookup_value(self.probe, name.as_ptr(), &mut data_ptr, &mut len);
-            if ret_code < 0 {
-                return Err(BlkidError::new(get_error()));
-            }
-            let data_value = CStr::from_ptr(data_ptr as *const ::libc::c_char);
-            Ok(data_value.to_string_lossy().into_owned())
-        }
-    }
-    pub fn has_value(&self, name: &str) -> Result<bool, BlkidError> {
-        let name = CString::new(name)?;
-
-        unsafe {
-            let ret_code = blkid_probe_has_value(self.probe, name.as_ptr());
-            if ret_code < 0 {
-                return Err(BlkidError::new(get_error()));
-            }
-            match ret_code {
-                0 => Ok(false),
-                1 => Ok(true),
-                _ => Err(BlkidError::new(format!(
-                    "Unknown return code from \
-                     blkid_probe_has_value: {}",
-                    ret_code
-                ))),
-            }
-        }
-    }
-    /// number of values in probing result
-    pub fn numof_values(&self) -> Result<i32, BlkidError> {
-        unsafe {
-            let ret_code = blkid_probe_numof_values(self.probe);
-            if ret_code < 0 {
-                return Err(BlkidError::new(get_error()));
-            }
-            Ok(ret_code)
-        }
-    }
-
-    /// Retrieve the Nth item (Name, Value) in the probing result, (0..self.numof_values())
-    pub fn get_value(&self, num: i32) -> Result<(String, String), BlkidError> {
-        let mut name_ptr: *const ::libc::c_char = ptr::null();
-        let mut data_ptr: *const ::libc::c_char = ptr::null();
-        let mut len = 0;
-
-        unsafe {
-            let ret_code =
-                blkid_probe_get_value(self.probe, num, &mut name_ptr, &mut data_ptr, &mut len);
-            if ret_code < 0 {
-                return Err(BlkidError::new(get_error()));
-            }
-            let name_value = CStr::from_ptr(name_ptr as *const ::libc::c_char);
-            let data_value = CStr::from_ptr(data_ptr as *const ::libc::c_char);
-            Ok((
-                name_value.to_string_lossy().into_owned(),
-                data_value.to_string_lossy().into_owned(),
-            ))
-        }
-    }
-
-    // https://github.com/karelzak/util-linux/blob/master/Documentation/blkid.txt
-    /// Retrieve the value of a specific attribute for a particualr device.  
-    /// This can be used to determine attributes such as TYPE, UUID, LABEL, and PARTUUID
-    /// Returns empty string if the requested attribute is not set for a particular device
-    pub fn get_tag_value(&self, tagname: &str, devname: &Path) -> Result<String, BlkidError> {
-        let tag_name = CString::new(tagname)?;
-        let dev_name = CString::new(devname.as_os_str().to_string_lossy().as_ref())?;
-        let cache: blkid_cache = ptr::null_mut();
-        unsafe {
-            let ret_value: *mut ::libc::c_char =
-                blkid_get_tag_value(cache, tag_name.as_ptr(), dev_name.as_ptr());
-            println!("This ran");
-            if ret_value.is_null() {
-                return Ok("".to_string());
-            }
-            let data_value = CString::from_raw(ret_value);
-            println!("Converting...");
-            Ok(data_value.into_string()?)
-        }
-    }
-
-    /// Retrieve a HashMap of all the probed values
-    pub fn get_values_map(&self) -> Result<HashMap<String, String>, BlkidError> {
-        Ok((0..self.numof_values()?)
-            .map(|i| self.get_value(i).expect("'i' is in range"))
-            .collect())
-    }
-
-    pub fn get_devno(&self) -> u64 {
-        unsafe { blkid_probe_get_devno(self.probe) }
-    }
-    pub fn get_wholedisk_devno(&self) -> u64 {
-        unsafe { blkid_probe_get_wholedisk_devno(self.probe) }
-    }
-    pub fn is_wholedisk(&self) -> Result<bool, BlkidError> {
-        unsafe {
-            let ret_code = blkid_probe_is_wholedisk(self.probe);
-            match ret_code {
-                0 => Ok(false),
-                1 => Ok(true),
-                _ => Err(BlkidError::new(format!(
-                    "Unknown return code from \
-                     blkid_probe_has_value: {}",
-                    ret_code
-                ))),
-            }
-        }
-    }
-    pub fn get_size(&self) -> Result<i64, BlkidError> {
-        unsafe {
-            let ret_code = blkid_probe_get_size(self.probe);
-            if ret_code < 0 {
-                return Err(BlkidError::new(get_error()));
-            }
-            Ok(ret_code)
-        }
-    }
-    pub fn get_offset(&self) -> Result<i64, BlkidError> {
-        unsafe {
-            let ret_code = blkid_probe_get_offset(self.probe);
-            if ret_code < 0 {
-                return Err(BlkidError::new(get_error()));
-            }
-            Ok(ret_code)
-        }
-    }
-    pub fn get_sectorsize(&self) -> u32 {
-        unsafe { blkid_probe_get_sectorsize(self.probe) }
-    }
-    pub fn get_sectors(&self) -> Result<i64, BlkidError> {
-        unsafe {
-            let ret_code = blkid_probe_get_sectors(self.probe);
-            if ret_code < 0 {
-                return Err(BlkidError::new(get_error()));
-            }
-            Ok(ret_code)
-        }
-    }
-    pub fn get_fd(&self) -> Result<i32, BlkidError> {
-        unsafe { Ok(blkid_probe_get_fd(self.probe)) }
-    }
-    pub fn known_fstype(&self, fstype: &str) -> Result<bool, BlkidError> {
-        let fstype = CString::new(fstype)?;
-        unsafe {
-            let ret_code = blkid_known_fstype(fstype.as_ptr());
-            match ret_code {
-                0 => Ok(false),
-                1 => Ok(true),
-                _ => Err(BlkidError::new(format!(
-                    "Unknown return code from blkid_known_fstype: {}",
-                    ret_code
-                ))),
-            }
-        }
-    }
-    /// Enables/disables the topology probing for non-binary interface.
-    pub fn enable_topology(&self) -> Result<(), BlkidError> {
-        unsafe {
-            let ret_code = blkid_probe_enable_topology(self.probe, 1);
-            if ret_code < 0 {
-                return Err(BlkidError::new(get_error()));
-            }
-        }
-        Ok(())
-    }
-    /// This is a binary interface for topology values. See also blkid_topology_* functions.
-    /// This function is independent on blkid_do_[safe,full]probe() and
-    /// blkid_probe_enable_topology() calls.
-    /// WARNING: the returned object will be overwritten by the next blkid_probe_get_topology()
-    /// call for the same pr. If you want to use more blkid_topopogy objects in the same time you
-    /// have to create more blkid_probe handlers (see blkid_new_probe()).
-    pub fn get_topology(&self) -> Result<blkid_topology, BlkidError> {
-        unsafe { Ok(blkid_probe_get_topology(self.probe)) }
-    }
-    /// alignment offset in bytes or 0.
-    pub fn get_topology_alignment_offset(tp: blkid_topology) -> u64 {
-        unsafe { blkid_topology_get_alignment_offset(tp) }
-    }
-    /// minimum io size in bytes or 0.
-    pub fn get_topology_minimum_io_size(tp: blkid_topology) -> u64 {
-        unsafe { blkid_topology_get_minimum_io_size(tp) }
-    }
-    /// optimal io size in bytes or 0.
-    pub fn get_topology_optimal_io_size(tp: blkid_topology) -> u64 {
-        unsafe { blkid_topology_get_optimal_io_size(tp) }
-    }
-    /// logical sector size (BLKSSZGET ioctl) in bytes or 0.
-    pub fn get_topology_logical_sector_size(tp: blkid_topology) -> u64 {
-        unsafe { blkid_topology_get_logical_sector_size(tp) }
-    }
-    /// logical sector size (BLKSSZGET ioctl) in bytes or 0.
-    pub fn get_topology_physical_sector_size(tp: blkid_topology) -> u64 {
-        unsafe { blkid_topology_get_physical_sector_size(tp) }
-    }
-
-    /// Enables the partitions probing for non-binary interface.
-    pub fn enable_partitions(&self) -> Result<&Self, BlkidError> {
-        unsafe {
-            let ret_code = blkid_probe_enable_partitions(self.probe, 1);
-            if ret_code < 0 {
-                return Err(BlkidError::new(get_error()));
-            }
-        }
-        Ok(self)
-    }
-
-    /// Sets probing flags to the partitions prober. This method is optional.
-    /// BLKID_PARTS_* flags
-    pub fn set_partition_flags(&self, flags: u32) -> Result<(&Self), BlkidError> {
-        unsafe {
-            let ret_code = blkid_probe_set_partitions_flags(self.probe, flags as i32);
-            if ret_code < 0 {
-                return Err(BlkidError::new(get_error()));
-            }
-        }
-        Ok(&self)
-    }
-
-    /// Enables the superblocks probing for non-binary interface.
-    pub fn enable_superblocks(&self) -> Result<(&Self), BlkidError> {
-        unsafe {
-            let ret_code = blkid_probe_enable_superblocks(self.probe, 1);
-            if ret_code < 0 {
-                return Err(BlkidError::new(get_error()));
-            }
-        }
-        Ok(&self)
-    }
-
-    /// Sets probing flags to the superblocks prober. This method is optional, the default
-    /// are BLKID_SUBLKS_DEFAULTS flags.
-    /// flags are BLKID_SUBLKS_* flags
-    pub fn set_superblock_flags(&self, flags: u32) -> Result<&Self, BlkidError> {
-        unsafe {
-            let ret_code = blkid_probe_set_superblocks_flags(self.probe, flags as i32);
-            if ret_code < 0 {
-                return Err(BlkidError::new(get_error()));
-            }
-        }
-        Ok(&self)
-    }
-
-    // pub fn blkid_probe_get_partitions(pr: blkid_probe) -> blkid_partlist;
-    // pub fn blkid_partlist_numof_partitions(ls: blkid_partlist)
-    // -> ::std::os::raw::c_int;
-    // pub fn blkid_partlist_get_table(ls: blkid_partlist) -> blkid_parttable;
-    // pub fn blkid_partlist_get_partition(ls: blkid_partlist,
-    // n: ::std::os::raw::c_int)
-    // -> blkid_partition;
-    // pub fn blkid_partlist_devno_to_partition(ls: blkid_partlist, devno: dev_t)
-    // -> blkid_partition;
-    // pub fn blkid_partition_get_table(par: blkid_partition) -> blkid_parttable;
-    // pub fn blkid_partition_get_name(par: blkid_partition)
-    // pub fn blkid_partition_get_uuid(par: blkid_partition) -> *const ::std::os::raw::c_char;
-    // pub fn blkid_partition_get_partno(par: blkid_partition) -> ::std::os::raw::c_int;
-    // pub fn blkid_partition_get_start(par: blkid_partition) -> blkid_loff_t;
-    // pub fn blkid_partition_get_size(par: blkid_partition) -> blkid_loff_t;
-    // pub fn blkid_partition_get_type(par: blkid_partition) -> ::std::os::raw::c_int;
-    // pub fn blkid_partition_get_type_string(par: blkid_partition)
-    // -> *const ::std::os::raw::c_char;
-    // pub fn blkid_partition_get_flags(par: blkid_partition) -> ::std::os::raw::c_ulonglong;
-    // pub fn blkid_partition_is_logical(par: blkid_partition) -> ::std::os::raw::c_int;
-    // pub fn blkid_partition_is_extended(par: blkid_partition) -> ::std::os::raw::c_int;
-    // pub fn blkid_partition_is_primary(par: blkid_partition) -> ::std::os::raw::c_int;
-    // pub fn blkid_parttable_get_type(tab: blkid_parttable) -> *const ::std::os::raw::c_char;
-    // pub fn blkid_parttable_get_offset(tab: blkid_parttable) -> blkid_loff_t;
-    // pub fn blkid_parttable_get_parent(tab: blkid_parttable) -> blkid_partition;
-}
-
-impl Drop for BlkId {
-    fn drop(&mut self) {
-        if self.probe.is_null() {
-            // No cleanup needed
-            return;
-        }
-        unsafe {
-            blkid_free_probe(self.probe);
-        }
-    }
-}
-
-pub mod cache;
-pub mod dev;
-pub mod tag;
-=======
 pub use cache::*;
 pub use dev::*;
 pub use errors::*;
@@ -410,7 +44,6 @@
     if value.is_null() {
         return None;
     }
->>>>>>> 0c235e9f
 
     unsafe { CStr::from_ptr(value).to_str().ok() }
 }